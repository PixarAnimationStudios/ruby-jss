# Copyright 2020 Pixar

#
#    Licensed under the Apache License, Version 2.0 (the "Apache License")
#    with the following modification; you may not use this file except in
#    compliance with the Apache License and the following modification to it:
#    Section 6. Trademarks. is deleted and replaced with:
#
#    6. Trademarks. This License does not grant permission to use the trade
#       names, trademarks, service marks, or product names of the Licensor
#       and its affiliates, except as required to comply with Section 4(c) of
#       the License and to reproduce the content of the NOTICE file.
#
#    You may obtain a copy of the Apache License at
#
#        http://www.apache.org/licenses/LICENSE-2.0
#
#    Unless required by applicable law or agreed to in writing, software
#    distributed under the Apache License with the above modification is
#    distributed on an "AS IS" BASIS, WITHOUT WARRANTIES OR CONDITIONS OF ANY
#    KIND, either express or implied. See the Apache License for the specific
#    language governing permissions and limitations under the Apache License.
#
#

module JSS

  # Module Constants
  ######################

  # Module Variables
  ######################

  # Module Methods
  ######################

  # Classes
  #####################################

  # A class implementing a JSS Policy.
  #
  # Like many API objects, the data comes from the API in sections, and
  # the items in the :general section are mapped to direct attributes
  # of this Class.
  #
  #
  # Policy instances are partially read-only:
  # - Due to limitations in the API implementation of policies, as well as the complexity
  #   of policy objects, only these attributes can be set and updated via the Policy class:
  # - - name
  # - - frequency
  # - - target_drive
  # - - offline
  # - - enabled
  # - - category
  # - - triggers
  # - - client maintenance tasks
  # - - scope, see {JSS::Scopable} and {JSS::Scopable::Scope}
  # - - files and processes
  # - - packages, see {#add_package} and {#remove_package}
  # - - scripts see {#add_script} and {#remove_script}
  # - - self service, see {JSS::SelfServable}
  # - - reboot options
  #
  # All other values and sections must be edited via the Web App.
  #
  # Policies may be deleted via this class
  #
  class Policy < JSS::APIObject

    # Mix-Ins
    #####################################

    include JSS::Creatable
    include JSS::Updatable
    include JSS::Scopable
    include JSS::Uploadable
    include JSS::SelfServable
    include JSS::Categorizable
    include JSS::Sitable

    # Class Constants
    #####################################

    # The base for REST resources of this class
    RSRC_BASE = 'policies'.freeze

    # the hash key used for the JSON list output of all objects in the JSS
    RSRC_LIST_KEY = :policies

    # The hash key used for the JSON object output.
    # It's also used in various error messages
    RSRC_OBJECT_KEY = :policy

    # subsets available for fetching
    # TODO: FilesProcesses and Maintenance don't seem to work
    SUBSETS = %i[
      general
      scope
      selfservice
      self_service
      packages
      scripts
      printers
      dockitems
      dock_items
      reboot
      userinteraction
      user_interaction
      disk_encryption
      diskencryption
      accountmaintenance
      account_maintenance
    ].freeze

    # policies can take uploaded icons
    UPLOAD_TYPES = { icon: :policies }.freeze

    # policies are available in macOS self Serviec
    SELF_SERVICE_TARGET = :macos

    # policies via self services are still polcies
    SELF_SERVICE_PAYLOAD = :policy

    SECTIONS = %i[
      general
      maintenance
      account_maintenance
      scripts
      self_service
      package_configuration
      scope
      user_interaction
      reboot
      files_processes
      dock_items
      disk_encryption
      printers
    ].freeze

    FREQUENCIES = {
      ongoing: 'Ongoing',
      once_per_computer: 'Once per computer',
      once_per_user: 'Once per user',
      once_per_user_per_computer: 'Once per user per computer',
      daily: 'Once every day',
      weekly: 'Once every week',
      monthly: 'Once every month'
    }.freeze

    RESTART_WHEN = {
      if_pkg_requires: 'Restart if a package or update requires it',
      now: 'Restart immediately',
      delayed: 'Restart',
      dont: 'Do not restart'
    }.freeze

    RESTART_DISKS = {
      current: 'Current Startup Disk',
      selected: 'Currently Selected Startup Disk (No Bless)',
      netboot: 'NetBoot',
      os_installer: 'inPlaceOSUpgradeDirectory'
    }.freeze # Note: any other value in :specify_startup is a path to some other drive to boot from, e.g. /Volumes/Foo

    ACCOUNT_ACTIONS = {
      create: 'Create',
      change_pw: 'Reset',
      delete: 'Delete',
      disable_fv2: 'DisableFileVault'
    }.freeze

    MGMT_ACCOUNT_ACTIONS = {
      no_change: 'doNotChange',
      change_pw: 'specified',
      generate_pw: 'random',
      enable_fv2: 'fileVaultEnable',
      disable_fv2: 'fileVaultDisable',
      reset_random: 'resetRandom',
      reset_pw: 'reset'
    }.freeze

    PACKAGE_ACTIONS = {
      install: 'Install',
      remove: 'Uninstall',
      cache: 'Cache',
      install_cache: 'Install Cached'
    }.freeze

    SCRIPT_PRIORITIES = {
      pre: 'Before',
      before: 'Before',
      post: 'After',
      after: 'After'
    }.freeze

    PRINTER_ACTIONS = {
      map: 'install',
      unmap: 'uninstall'
    }.freeze

    DOCK_ITEM_ACTIONS = {
      add_start: 'Add To Beginning',
      add_end: 'Add To End', remove: 'Remove'
    }.freeze

    NETWORK_REQUIREMENTS = {
      any: 'Any',
      ethernet: 'EtherNet'
    }.freeze

    TRIGGER_TYPES = {
      event: 'EVENT',
      user: 'USER_INITIATED'
    }.freeze

    TRIGGER_EVENTS = {
      startup: :trigger_startup,
      login: :trigger_login,
      logout: :trigger_logout,
      checkin: :trigger_checkin,
      network_state: :trigger_network_state_changed,
      enrollment: :trigger_enrollment_complete,
      custom: :trigger_other
    }.freeze

    NO_USER_LOGGED_IN = [
      'Do not restart',
      'Restart immediately',
      'Restart if a package or update requires it'
    ].freeze

    USER_LOGGED_IN = [
      'Do not restart',
      'Restart',
      'Restart if a package or update requires it',
      'Restart immediately'
    ].freeze

    SCOPE_TARGET_KEY = :computers

    # Log Flushing

    LOG_FLUSH_RSRC = 'logflush'.freeze

    LOG_FLUSH_INTERVAL_INTEGERS = {
      0 => 'Zero',
      1 => 'One',
      2 => 'Two',
      3 => 'Three',
      6 => 'Six'
    }.freeze

    LOG_FLUSH_INTERVAL_PERIODS = {
      day: 'Day',
      days: 'Day',
      week: 'Week',
      weeks: 'Week',
      month: 'Month',
      months: 'Month',
      year: 'Year',
      years: 'Year'
    }.freeze

    # the object type for this object in
    # the object history table.
    # See {APIObject#add_object_history_entry}
    OBJECT_HISTORY_OBJECT_TYPE = 3

    # Where is the Site data in the API JSON?
    SITE_SUBSET = :general

    # Where is the Category in the API JSON?
    CATEGORY_SUBSET = :general

    # How is the category stored in the API data?
    CATEGORY_DATA_TYPE = Hash

    # Attributes
    ######################

    ##### General
    # This data comes from the :general hash in the raw JSON data
    # and correspond to the general section of the Edit Policy window in
    # the JSS WebApp. They are general settings for this policy.
    # We'll map it to direct attributes.

    # @return [String] how often to run the policy on each computer
    attr_reader :frequency

    # @return [String] which drive should the policy target
    attr_reader :target_drive

    # @return [Boolean] should be policy be available offline
    attr_reader :offline

    # @return [Boolean] is the policy enabled?
    attr_reader :enabled
    alias enabled? enabled

    # @return [String] a string with the site name
    attr_reader :site

    # @return [Hash]
    #
    # Overrides for various defaults
    #
    # NOTE: There's an API bug in both XML and JSON with the
    #   :distribution_point and :target_drive values.
    #   First off, it's not clear what the :target_drive value here
    #   is overriding, since there's a :target_drive value in the
    #   main General hash.
    #   Second off - when you set a non-default dist.point in the
    #   packages section of the UI, that value shows up in both
    #   this :target_drive and the general one, but the :distribution_point
    #   value here stays empty.
    #
    # The hash looks like:
    # :distribution_point => "",
    # :force_afp_smb => false,
    # :netboot_server => "current",
    # :target_drive => "default",
    # :sus => "default"
    #
    attr_reader :override_default_settings

    # The API has a :network_requirements key in the general section, but
    # in the UI its in a subsection called Client Side Limitiations.
    # so we'll store it in a hash called client_side_limitations,
    # defined below.

    # the network_limitations hash of the general section seems to be redundant.
    # it contains minimum_network_connection ("Ethernet" or "No Minimum")
    #    which is also reflected in the general[:network_requirements] ("Ethernet" or "Any")
    # it contains network_segments, which are also listed
    #    in the limitations hash of the scope section
    # it contains any_ip_address, which is true or false based on there being
    #     any network_segment limitations.
    # Therefore, we'll ignore it, and use the other places for that data

    # The API has a general key ":date_time_limitations" which has this
    # this data:
    #   :activation - Time
    #   :expiration - Time
    #   :no_execute_on - An array of short day names as symbols, e.g. [:sun, :mon, :wed, :thu]
    #   :no_execute_start - Time
    #   :no_execute_end - Time
    # but in the UI, those are set in the Server Side Limitiations and Client Side Limitiations.
    # areas, so we'll store them in matching hashes below.
    #     attr_reader :date_time_limitations

    # @return [Hash]
    #
    # The server-side limitations of this policy.
    #
    # The keys are :activation and :expiration, both are Times.
    #
    # the data comes from the API in the date_time_limitations hash of the general
    # section, but the UI shows them in the Server Side Limitations area.
    # This attribute is just for convience and consistency, and just
    # refers to the data in their API locations
    attr_reader :server_side_limitations

    # @return [Hash]
    #
    # The client-side limitations of this policy.
    #
    # The keys are:
    # - :no_execute_on - An array of short day names as strings, e.g. ["Sun", "Mon", "Tue"]
    # - :no_execute_start - Time
    # - :no_execute_end - Time
    # - :network_connection - String
    # The data for the first three comes from the API in the date_time_limitations
    # hash of the general section.
    # The fourth comes from the network_requirements of the general section of the API,
    # but the UI shows them in the Client Side Limitations area.
    #
    # This attribute is just for convience and consistency, and just
    # refers to the data in their API locations
    attr_reader :client_side_limitations

    # @return [String]
    #
    # Either EVENT or USER_INITIATED
    #
    # If it's EVENT, then one or more of the members @trigger_events must true.
    attr_reader :trigger

    # @return [Hash]
    #
    # The triggers that cause this policy to execute on a client when the @trigger is "EVENT"
    #
    # This is a hash with the following keys. Each comes from the API
    # as a key in the :general hash, but they make more sense separated out
    # like this.
    # - :trigger_startup  => Bool
    # - :trigger_login  => Bool
    # - :trigger_logout  => Bool
    # - :trigger_checkin  => Bool
    # - :trigger_network_state_changed  => Bool
    # - :trigger_enrollment_complete  => Bool
    # - :trigger_other => the String that causes a custom trigger
    #
    # To edit a value, call
    #   set_trigger_event(type, new_val)
    # where type is one of the keys in TRIGGER_EVENTS and new val is the new value (usually boolean)
    #
    attr_reader :trigger_events

    ###### client machine maintenence
    # These are the computer maint. tasks
    # that might be performed by this policy
    # All are boolean

    # Should this policy verify the startup disk?
    # @return [Boolean] client maintenance task
    attr_reader :verify_startup_disk

    # Should this policy run a permission repair?
    # @return [Boolean] client maintenance task
    attr_reader :permissions_repair

    # Should this policy run a recon?
    # @return [Boolean] client maintenance task
    attr_reader :recon
    alias update_inventory recon

    # Should this policy fix the ByHost prefs?
    # @return [Boolean] client maintenance task
    attr_reader :fix_byhost

    # Should this policy reset the local hostname?
    # @return [Boolean] client maintenance task
    attr_reader :reset_name

    # Should this policy flush the system cache?
    # @return [Boolean] client maintenance task
    attr_reader :flush_system_cache

    # Should this policy install any cached JSS packages?
    # @return [Boolean] client maintenance task
    attr_reader :install_cached_pkgs

    # Should this policy flush the user cache?
    # @return [Boolean] client maintenance task
    attr_reader :flush_user_cache

    # @return [Array<Hash>]
    #
    # The directory bindings applied
    #
    # each hash is like: !{:name => "LDAP", :id => 4}
    # TODO: handle as for packages & scripts
    attr_reader :directory_bindings

    # @return [Hash] the open firmware mode and password
    attr_reader :open_firmware_efi_password

    # @return [Hash]
    #
    # The management accout changes applied by the policy
    #
    # The keys are:
    # - :action see MGMT_ACCOUNT_ACTIONS
    # - :managed_password
    # - :managed_password_md5
    # - :managed_password_sha256
    # - :managed_password_length  # for random generating pws
    #
    # TODO: make individial getters/setters as for @files_processes
    attr_reader :management_account

    # @return [Array<Hash>]
    #
    # Local accts acted-upon by this policy
    #
    # Keys are:
    # - :action => "Create",
    # - :hint => "foo  bar",
    # - :picture => "/path/to/pic.tif",
    # - :admin => true,
    # - :home => "/Users/chrisltest",
    # - :realname => "ChrisTest Lasell",
    # - :filevault_enabled => true,
    # - :username => "chrisltest",
    # - :password_md5 => "3858f62230ac3c915f300c664312c63f",
    # - :password => "foobar",
    # - :password_sha256=> "c3ab8ff13720e8ad9047dd39466b3c8974e592c2fa383d4a3960714caef0c4f2"
    #
    # TODO: make individial getters/setters as for @files_processes
    attr_reader :accounts

    # @return [Array<Hash>]
    #
    # The pkgs handled by this policy
    #
    # Hash keys are:
    # - :action => "Install"
    # - :update_autorun => false,
    # - :feu => false,
    # - :name => "rbgem-json-1.6.5-4.pkg",
    # - :id => 1073
    #
    attr_reader :packages
    alias pkgs packages

    # @return [Array<Hash>]
    #
    # The scripts run by this policy
    #
    # Hash keys are:
    # - :name => "chromegetter.sh",
    # - :parameter4 => "",
    # - :parameter5 => "",
    # - :parameter6 => "",
    # - :parameter7 => "",
    # - :parameter8 => "",
    # - :parameter9 => "",
    # - :parameter10 => "",
    # - :parameter11 => "",
    # - :id => 1428,
    # - :priority => "After"
    #
    attr_reader :scripts

    ###### user interaction
    # These are extracted from the :user_interaction hash
    # in the JSON output, which looks like this:
    #   :message_start => "",
    #   :allow_users_to_defer => false,
    #   :allow_deferral_until_utc => "",
    #   :message_finish => ""
    #
    # TODO: make individial getters/setters as for @files_processes

    # @return [Boolean] can the user defer the policy?
    attr_reader :user_may_defer

    # @return [Time] when is the user no longer allowed to defer?
    attr_reader :user_may_defer_until

    # @return [String] the message shown the user at policy start
    attr_reader :user_message_start

    # @return [String] the message shown the user at policy end
    attr_reader :user_message_finish

    # @return [Hash]
    #
    # Reboot options for the policy
    #
    # The hash keys are:
    # - :user_logged_in => "Do not restart",
    # - :minutes_until_reboot => 5,
    # - :message=> "This computer will restart in 5 minutes. yaddayadda.",
    # - :startup_disk => "Current Startup Disk",
    # - :specify_startup => "",
    # - :no_user_logged_in => "Do not restart"
    # - :file_vault_2_reboot => false
    #
    attr_reader :reboot_options

    ##### files & processes
    # a hash like this:
    # {:spotlight_search => "Spotlight This",
    #  :search_for_process => "SafariProcess",
    #  :search_by_path => "/this/is/a/path",
    #  :kill_process => true,
    #  :delete_file => true,
    #  :run_command => "/usr/local/pixar/sbin/force-fde-logout  --setup",
    #  :locate_file => "this-is-a-filename",
    #  :update_locate_database => true}
    #
    # NOTE, since these items are editable, they have custom getters/setters
    # so that the hash isn't directly changable without @need_to_update.
    # attr_reader :files_processes

    # @return [Array<Hash>]
    #
    # The dock items handled by this policy
    #
    # each item hash looks like: !{:name => "Mail", :id => 14, :action => "Add To Beginning"}
    attr_reader :dock_items

    # @return [Hash]
    #
    # Disk encryption options for this policy
    #
    # The hash looks like !{:disk_encryption_configuration_id => 3, :action => "apply"}
    attr_reader :disk_encryption

    # @return [Array<Hash>]
    #
    # The printers handled by this policy
    #
    # Each Hash looks like: !{:make_default => false, :name => "torlan", :id => 3, :action => "install"}
    attr_reader :printers

    #####################################
    # Public Instance Methods
    #####################################

    # @see APIObject#initialize
    #
    def initialize(args = {})
      super

      if @in_jss
        gen = @init_data[:general]
        @frequency = gen[:frequency]
        @target_drive = gen[:target_drive]
        @offline = gen[:offline]
        @enabled = gen[:enabled]
        @site = JSS::APIObject.get_name(gen[:site][:name])
        @override_default_settings = gen[:override_default_settings]
        @trigger = gen[:trigger]
        @trigger_events = {
          trigger_startup: gen[:trigger_startup],
          trigger_login: gen[:trigger_login],
          trigger_logout: gen[:trigger_logout],
          trigger_checkin: gen[:trigger_checkin],
          trigger_network_state_changed: gen[:trigger_network_state_changed],
          trigger_enrollment_complete: gen[:trigger_enrollment_complete],
          trigger_other: gen[:trigger_other]
        }

        dtl = gen[:date_time_limitations]

        @server_side_limitations = {
          activation: JSS.epoch_to_time(dtl[:activation_date_epoch]),
          expiration: JSS.epoch_to_time(dtl[:expiration_date_epoch])
        }

        @client_side_limitations = {
          no_execute_on: dtl[:no_execute_on], # NOTE- there's a bug in the JSON output, it's been reported to JAMF.
          no_execute_start: dtl[:no_execute_start], # String like "1:01 AM"
          no_execute_end: dtl[:no_execute_end], # String like "2:02 PM"
          network_requirements: gen[:network_requirements]
        }

        maint = @init_data[:maintenance]
        @verify_startup_disk = maint[:verify]
        @permissions_repair = maint[:permissions]
        @recon = maint[:recon]
        @fix_byhost = maint[:byhost]
        @reset_name = maint[:reset_name]
        @flush_system_cache = maint[:system_cache]
        @install_cached_pkgs = maint[:install_all_cached_packages]
        @flush_user_cache = maint[:user_cache]

        amaint = @init_data[:account_maintenance]
        @directory_bindings = amaint[:directory_bindings]
        @open_firmware_efi_password = amaint[:open_firmware_efi_password]
        @management_account = amaint[:management_account]
        @accounts = amaint[:accounts]

        @packages = @init_data[:package_configuration][:packages] ? @init_data[:package_configuration][:packages] : []

        @scripts = @init_data[:scripts]

        uint = @init_data[:user_interaction]
        @user_may_defer = uint[:allow_users_to_defer]
        @user_may_defer_until = JSS.parse_datetime uint[:allow_deferral_until_utc]
        @user_message_start =  uint[:message_start]
        @user_message_finish = uint[:message_finish]

        @reboot_options = @init_data[:reboot]

        @files_processes = @init_data[:files_processes]

        @dock_items = @init_data[:dock_items]

        @disk_encryption = @init_data[:disk_encryption]

        @printers = @init_data[:printers]
        @printers.shift

        # Not in jss yet
      end

      # set non-nil defaults
      @enabled ||= false
      @frequency ||= 'Once per computer'
      @target_drive ||= '/'
      @offline ||= false
      @override_default_settings ||= {}
      @scripts ||= []
      @server_side_limitations ||= {}
      @client_side_limitiations ||= {}
      @trigger_events ||= {}
      @directory_bindings ||= []
      @open_firmware_efi_password ||= {}
      @management_account ||= {}
      @accounts  ||= []
      @packages  ||= []
      @scripts ||= []
      @self_service ||= {}
      @dock_items ||= []
      @disk_encryption ||= {}
      @printers ||= []
      @files_processes ||= {}
      unless @reboot_options
        @reboot_options = {}
        @reboot_options[:user_logged_in] = 'Do not restart'
        @reboot_options[:no_user_logged_in] = 'Do not restart'
      end

      @scope ||= JSS::Scopable::Scope.new(:computers, all_computers: false)
    end # init

    ###### General

    # Change the enabled state of this item
    #
    # @param new_val[Boolean]  the new state.
    #
    # @return [void]
    #
    def enabled=(new_val)
      return if @enabled == new_val
      @enabled = JSS::Validate.boolean new_val
      @need_to_update = true
    end

    # Shortcut for enabled = true
    def enable
      self.enabled = true
    end

    # Shortcut for endabled = false
    def disable
      self.enabled = false
    end

    # Set a new frequency for this policy.
    #
    # @param freq[Symbol] the desired frequency, must be one of the keys of {FREQUENCIES}
    #
    # @return [void]
    #
    def frequency=(freq)
      raise JSS::InvalidDataError, "New frequency must be one of :#{FREQUENCIES.keys.join ', :'}" unless FREQUENCIES.key?(freq)
      @frequency = FREQUENCIES[freq]
      @need_to_update = true
    end

    # Set a new target drive for this policy.
    #
    # @param path_to_drive[String,Pathname] the full path to the target drive, must start with a '/'
    #
    # @return [void]
    #
    def target_drive=(path_to_drive)
      raise JSS::InvalidDataError, 'Path to target drive must be absolute' unless path_to_drive.to_s.start_with? '/'
      @target_drive = path_to_drive.to_s
      @need_to_update = true
    end

    # Set whether this policy is available offline.
    #
    # @param new_val[Boolean]
    #
    # @return [void]
    #
    def offline=(new_val)
      raise JSS::InvalidDataError, 'New value must be boolean true or false' unless JSS::TRUE_FALSE.include? new_val
      @offline = new_val
      @need_to_update = true
    end

    # Change a trigger event
    #
    # @param type[Symbol] the type of trigger, one of the keys of {TRIGGER_EVENTS}
    #
    # @param new_val[Boolean] whether the type of trigger is active or not.
    #
    # @return [void]
    #
    def set_trigger_event(type, new_val)
      raise JSS::InvalidDataError, "Trigger type must be one of #{TRIGGER_EVENTS.keys.join(', ')}" unless TRIGGER_EVENTS.key?(type)
      if type == :custom
        raise JSS::InvalidDataError, 'Custom triggers must be Strings' unless new_val.is_a? String
      else
        raise JSS::InvalidDataError, 'Non-custom triggers must be true or false' unless JSS::TRUE_FALSE.include? new_val
      end
      @trigger_events[TRIGGER_EVENTS[type]] = new_val
      @need_to_update = true
    end

    # Set Server Side Activation
    #
    # @param activation[Time] Activation date and time
    #
    # @return [void]
    #
    def server_side_activation=(activation)
      raise JSS::InvalidDataError, 'Activation must be a Time' unless activation.is_a? Time
      @server_side_limitations[:activation] = activation
      @need_to_update = true
    end

    # Set Server Side Expiration
    #
    # @param expiration[Time] Expiration date and time
    #
    # @return [void]
    #
    def server_side_expiration=(expiration)
      raise JSS::InvalidDataError, 'Expiration must be a Time' unless expiration.is_a? Time
      @server_side_limitations[:expiration] = expiration
      @need_to_update = true
    end

    # Maintenance tasks

    # see attr_reader :verify_startup_disk
    #
    def verify_startup_disk=(bool)
      return if @verify_startup_disk == bool
      @verify_startup_disk = JSS::Validate.boolean bool
      @need_to_update = true
    end

    # see attr_reader :permissions_repair
    #
    def permissions_repair=(bool)
      return if @permissions_repair == bool
      @permissions_repair = JSS::Validate.boolean bool
      @need_to_update = true
    end

    # see attr_reader :recon
    #
    def recon=(bool)
      return if @recon == bool
      @recon = JSS::Validate.boolean bool
      @need_to_update = true
    end
    alias update_inventory= recon=

    # see attr_reader :fix_byhost
    #
    def fix_byhost=(bool)
      return if @fix_byhost == bool
      @fix_byhost = JSS::Validate.boolean bool
      @need_to_update = true
    end

    # see attr_reader :reset_name
    #
    def reset_name=(bool)
      return if @reset_name == bool
      @reset_name = JSS::Validate.boolean bool
      @need_to_update = true
    end

    # see attr_reader :flush_system_cache
    #
    def flush_system_cache=(bool)
      return if @flush_system_cache == bool
      @flush_system_cache = JSS::Validate.boolean bool
      @need_to_update = true
    end # see attr_reader :recon

    # see attr_reader :install_cached_pkgs
    #
    def install_cached_pkgs=(bool)
      return if @install_cached_pkgs == bool
      @install_cached_pkgs = JSS::Validate.boolean bool
      @need_to_update = true
    end

    # see attr_reader :flush_user_cache
    #
    def flush_user_cache=(bool)
      return if @flush_user_cache == bool
      @flush_user_cache = JSS::Validate.boolean bool
      @need_to_update = true
    end

    # Reboot Options
    #######

    # What to do at reboot when No User Logged In
    #
    # @param no_user_option[String] Any one of the Strings from NO_USER_LOGGED_IN
    #
    # @return [void]
    #
    def no_user_logged_in=(no_user_option)
      raise JSS::InvalidDataError, "no_user_logged_in options: #{NO_USER_LOGGED_IN.join(', ')}" unless NO_USER_LOGGED_IN.include? no_user_option
      @reboot_options[:no_user_logged_in] = no_user_option
      @need_to_update = true
    end

    # What to do at reboot when there is a User Logged In
    #
    # @param logged_in_option[String] Any one of the Strings from USER_LOGGED_IN
    #
    # @return [void]
    #
    def user_logged_in=(logged_in_option)
      raise JSS::InvalidDataError, "user_logged_in options: #{USER_LOGGED_IN.join(', ')}" unless USER_LOGGED_IN.include? logged_in_option
      @reboot_options[:user_logged_in] = logged_in_option
      @need_to_update = true
    end

    # Set Reboot Message
    #
    # @param reboot_message[String] Text of Reboot Message
    #
    # @return [void] description of returned object
    #
    def reboot_message=(message)
      raise JSS::InvalidDataError, 'Reboot message must be a String' unless message.is_a? String
      @reboot_options[:message] = message
      @need_to_update = true
    end
    alias message= reboot_message=

    # Set User Start Message
    #
    # @param user_message[String] Text of User Message
    #
    # @return [void] description of returned object
    def user_message_start=(message)
      raise JSS::InvalidDataError, 'User message must be a String' unless message.is_a? String
      @user_message_start = message
      @need_to_update = true
    end

    # Set User Finish Message
    #
    # @param user_message[String] Text of User Message
    #
    # @return [void] description of returned object
    def user_message_end=(message)
      raise JSS::InvalidDataError, 'User message must be a String' unless message.is_a? String
      @user_message_finish = message
      @need_to_update = true
    end

    alias user_message_finish= user_message_end=

    # Set Startup Disk
    # Only Supports 'Specify Local Startup Disk' at the moment
    #
    # @param startup_disk_option[String]
    #
    # @return [void]
    #
    def startup_disk=(startup_disk_option)
      raise JSS::InvalidDataError, "#{startup_disk_option} is not a valid Startup Disk" unless startup_disk_option.is_a? String
      @reboot_options[:startup_disk] = 'Specify Local Startup Disk'
      self.specify_startup = startup_disk_option
      @need_to_update = true
    end

    # Specify Startup Volume
    # Only Supports "Specify Local Startup Disk"
    #
    # @param startup_volume[String] a Volume to reboot to
    #
    # @return [void]
    #
    def specify_startup=(startup_volume)
      raise JSS::InvalidDataError, "#{startup_volume} is not a valid Startup Disk" unless startup_volume.is_a? String
      @reboot_options[:specify_startup] = startup_volume
      @need_to_update = true
    end

    # Reboot Options
    # Do Not Reboot
    # Shortcut method to suppress Reboot Options
    #
    # @return [void]
    #
    def do_not_reboot
      @reboot_options[:user_logged_in] = 'Do not restart'
      @reboot_options[:no_user_logged_in] = 'Do not restart'
      @need_to_update = true
    end

    # Reboot Options
    # Minutes Until Reboot
    #
    # @param minutes[String] The number of minutes to delay prior to reboot
    #
    # @return [void]
    #
    def minutes_until_reboot=(minutes)
      raise JSS::InvalidDataError, 'Minutes until reboot must be an Integer' unless minutes.is_a? Integer
      @reboot_options[:minutes_until_reboot] = minutes
      @need_to_update = true
    end

    # Reboot Options
    # FileVault Authenticated Reboot
    #
    # @param fv_bool[Boolean] true or false
    #
    # @return [void]
    #
    def file_vault_2_reboot=(fv_bool)
      raise JSS::InvalidDataError, 'FileVault 2 Reboot must be a Boolean' unless fv_bool.jss_boolean?
      @reboot_options[:file_vault_2_reboot] = fv_bool
      @need_to_update = true
    end

    ###### Files & Processes

    # @return [String] The unix shell command to run on ths client.
    #
    def run_command
      @files_processes[:run_command]
    end
    alias command_to_run run_command

    # Set the unix shell command to be run on the client
    #
    # @param command[String] the unix shell command to be run on the client
    #
    # @return [void]
    #
    def run_command=(command)
      raise JSS::InvalidDataError, 'Command to run must be a String' unless command.is_a? String
      @files_processes[:run_command] = command
      @need_to_update = true
    end
    alias command_to_run= run_command=

    # @return [Boolean] Should we update the database used by the locate command?
    #
    def update_locate_database?
      @files_processes[:update_locate_database]
    end

    # Set whether or not to update the database used by the locate command.
    #
    # @param bool [Boolean] whether or not to update the database used by the locate command.
    #
    # @return [void]
    #
    def update_locate_database=(bool)
      @files_processes[:update_locate_database] = JSS::Validate.boolean bool
      @need_to_update = true
    end

    # @return [String] The process name to search for on the client
    #
    def search_for_process
      @files_processes[:search_for_process]
    end

    # @return [Boolean] Should the searched-for process be killed if found.
    #
    def kill_process?
      @files_processes[:kill_process]
    end

    # Set the process name to search for, and if it should be killed if found.
    #
    # Setter methods (which end with =) can't easily take
    # multiple arguments, so we instead name them "set_blah_blah"
    # rather than "blah_blah="
    #
    # @param process[String] the process name to search for
    #
    # @param kill[Boolean] should be process be killed if found
    #
    # @return [void]
    #
    def set_search_for_process(process, kill = false)
      @files_processes[:search_for_process] = process.to_s
      @files_processes[:kill_process] = kill ? true : false
      @need_to_update = true
    end

    # @return [Pathname] The path to search for
    #
    def search_by_path
      if @files_processes[:search_by_path].nil?
        return nil
      else
        Pathname.new @files_processes[:search_by_path]
      end
    end

    # @return [Boolean] Should the searched-for path be deleted if found?
    #
    def delete_file?
      @files_processes[:delete_file]
    end
    alias delete_path? delete_file?

    # Set the path to search for, a String or Pathname, and whether or not to delete it if found.
    #
    # Setter methods (which end with =) can't easily take
    # multiple arguments, so we instead name them "set_blah_blah"
    # rather than "blah_blah="
    #
    # @param path[String,Pathname] the path to search for
    #
    # @param delete[Boolean] should the path be deleted if found
    #
    # @return [void]
    #
    def set_search_by_path(path, delete = false)
      raise JSS::InvalidDataError, 'Path to search for must be a String or a Pathname' unless path.is_a?(String) || path.is_a?(Pathname)
      @files_processes[:search_by_path] = path.to_s
      @files_processes[:delete_file] = delete ? true : false
      @need_to_update = true
    end

    # @return [String] The term to search for using spotlight
    #
    def spotlight_search
      @files_processes[:spotlight_search]
    end

    # Set the term to seach for using spotlight
    #
    # @param term[String] the term to seach for using spotlight
    #
    # @return [void]
    #
    def spotlight_search=(term)
      raise JSS::InvalidDataError, 'Spotlight search term must be a String' unless term.is_a? String
      @files_processes[:spotlight_search] = term
      @need_to_update = true
    end

    # @return [String] The term to seach for using the locate command
    #
    def locate_file
      @files_processes[:locate_file]
    end

    # Set the term to seach for using the locate command
    #
    # @param term[String] the term to seach for using the locate command
    #
    # @return [void]
    #
    def locate_file=(term)
      raise JSS::InvalidDataError, 'Term to locate must be a String' unless term.is_a? String
      @files_processes[:locate_file] = term
      @need_to_update = true
    end

    ###### Client maintenance

    # Set the

    ###### Packages

    # @return [Array] the id's of the packages handled by the policy
    def package_ids
      @packages.map { |p| p[:id] }
    end

    # @return [Array] the names of the packages handled by the policy
    def package_names
      @packages.map { |p| p[:name] }
    end

    # Add a package to the list of pkgs handled by this policy.
    # If the pkg already exists in the policy, nil is returned and
    # no changes are made.
    #
    # @param [String,Integer] identifier the name or id of the package to add to this policy
    #
    # @param position [Symbol, Integer] where to add this pkg among the list of
    #   pkgs. Zero-based, :start and 0 are the same, as are :end and -1.
    #   Defaults to :end
    #
    # @param action [String] One of the values of PACKAGE_ACTIONS
    #
    # @param feu [Boolean]  Overrides the setting for the pkg itself Defaults to false
    #
    # @param fut [Boolean] Overrides the setting for the pkg itself Defaults to false
    #
    # @param update_autorun [Boolean] Defaults to false
    #
    # @return [Array, nil]  the new @packages array, nil if pkg was already in the policy
    #
    def add_package(identifier, **opts)
      id = validate_package_opts(identifier, opts)

      return nil if @packages.map { |p| p[:id] }.include? id

      name = JSS::Package.map_all_ids_to(:name, api: @api)[id]

      pkg_data = {
        id: id,
        name: name,
        action: PACKAGE_ACTIONS[opts[:action]],
        feu: opts[:feu],
        fut: opts[:feu],
        update_autorun: opts[:update_autorun]
      }

      @packages.insert opts[:position], pkg_data

      @need_to_update = true
      @packages
    end

    # Remove a package from this policy by name or id
    #
    # @param identifier [String,Integer] the name or id of the package to remove
    #
    # @return [Array, nil] the new packages array or nil if no change
    #
    def remove_package(identifier)
      removed = @packages.delete_if { |p| p[:id] == identifier || p[:name] == identifier }
      @need_to_update = true if removed
      removed
    end

    ###### Scripts

    # @return [Array] the id's of the scripts handled by the policy
    def script_ids
      @scripts.map { |p| p[:id] }
    end

    # @return [Array] the names of the scripts handled by the policy
    def script_names
      @scripts.map { |p| p[:name] }
    end

    # Add a script to the list of SCRIPT_PRIORITIESipts run by this policy.
    # If the script already exists in the policy, nil is returned and
    # no changes are made.
    #
    # @param [String,Integer] identifier the name or id of the script to add to this policy
    #
    # @param [Hash] opts the options for this script
    #
    # @option [Symbol, Integer] position: where to add this script among the list of
    #   scripts. Zero-based, :start and 0 are the same, as are :end and -1. Defaults to :end
    #
    # @option [Symbol] priority: either :before or :after
    #
    # @option [String] parameter4: the value of the 4th parameter passed to the script. this
    #   overrides the same parameter in the script object itself.
    #
    # @option [String] parameter5: the value of the 5th parameter passed to the script. this
    #   overrides the same parameter in the script object itself.
    #
    # @option [String] parameter6: the value of the 6th parameter passed to the script. this
    #   overrides the same parameter in the script object itself.
    #
    # @option [String] parameter7: the value of the 7th parameter passed to the script. this
    #   overrides the same parameter in the script object itself.
    #
    # @option [String] parameter8: the value of the 8th parameter passed to the script. this
    #   overrides the same parameter in the script object itself.
    #
    # @option [String] parameter9: the value of the 9th parameter passed to the script. this
    #   overrides the same parameter in the script object itself.
    #
    # @option [String] parameter10: the value of the 10th parameter passed to the script. this
    #   overrides the same parameter in the script object itself.
    #
    # @option [String] parameter11: the value of the 11th parameter passed to the script. this
    #   overrides the same parameter in the script object itself.
    #
    # @return [Array, nil]  the new @scripts array, nil if script was already in the policy
    #
    def add_script(identifier, **opts)
      id = validate_script_opts(identifier, opts)

      return nil if @scripts.map { |s| s[:id] }.include? id

      name = JSS::Script.map_all_ids_to(:name, api: @api)[id]

      script_data = {
        id: id,
        name: name,
        priority: SCRIPT_PRIORITIES[opts[:priority]],
        parameter4: opts[:parameter4],
        parameter5: opts[:parameter5],
        parameter6: opts[:parameter6],
        parameter7: opts[:parameter7],
        parameter8: opts[:parameter8],
        parameter9: opts[:parameter9],
        parameter10: opts[:parameter10],
        parameter11: opts[:parameter11]
      }

      @scripts.insert opts[:position], script_data

      @need_to_update = true
      @scripts
    end

    # Remove a script from this policy by name or id
    #
    # @param identifier [String,Integer] the name or id of the script to remove
    #
    # @return [Array, nil] the new scripts array or nil if no change
    #
    def remove_script(identifier)
      removed = @scripts.delete_if { |s| s[:id] == identifier || s[:name] == identifier }
      @need_to_update = true if removed
      removed
    end

    ###### Directory Bindings

    # @return [Array] the id's of the directory_bindings handled by the policy
    def directory_binding_ids
      @directory_bindings.map { |p| p[:id] }
    end

    # @return [Array] the names of the directory_bindings handled by the policy
    def directory_binding_names
      @directory_bindings.map { |p| p[:name] }
    end

    # Add a Directory Bidning to the list of directory_bindings handled by this policy.
    # If the directory binding already exists in the policy, nil is returned and
    # no changes are made.
    #
    # @param [String,Integer] identifier the name or id of the directory binding to add to this policy
    #
    # @param position [Symbol, Integer] where to add this directory binding among the list of
    #   directory_bindings. Zero-based, :start and 0 are the same, as are :end and -1.
    #   Defaults to :end
    #
    # @return [Array, nil]  the new @directory_bindings array, nil if directory_binding was already in the policy
    #
    def add_directory_binding(identifier, **opts)
      id = validate_directory_binding_opts identifier, opts

      return nil if @directory_bindings.map { |s| s[:id] }.include? id

      name = JSS::DirectoryBinding.map_all_ids_to(:name, api: @api)[id]

      directory_binding_data = {
        id: id,
        name: name
      }

      @directory_bindings.insert opts[:position], directory_binding_data

      @need_to_update = true
      @directory_bindings
    end


    # Remove a directory binding from this policy by name or id
    #
    # @param identfier [String,Integer] the name or id of the directory binding to remove
    #
    # @return [Array, nil] the new directory bindings array or nil if no change
    #
    def remove_directory_binding(identifier)
      removed = @directory_bindings.delete_if { |s| s[:id] == identifier || s[:name] == identifier }
      @need_to_update = true if removed
      removed
    end

    ###### Dock items

    # @return [Array] the id's of the dock_items handled by the policy
    def dock_item_ids
      @dock_items.map { |p| p[:id] }
    end

    # @return [Array] the names of the dock_items handled by the policy
    def dock_item_names
      @dock_items.map { |p| p[:name] }
    end

<<<<<<< HEAD

    ###### Printers

    # Add a specific printer object to the policy.
    #
    # @author Tyler Morgan
    #
    # @param newvalue [String,Integer] The name or the id of the printer to be added to this policy.
    #
    # @param position [Symbol, Integer] where to add this printer object among the list of printer
    #   objects. Zero-based, :start and 0 are the same, as are :end and -1.
    #   Defaults to :end
    #
    # @param action [Symbol] One of the PRINTER_ACTIONS symbols. What you want done with the printer object upon policy execution.
    #
    # @param make_default [TrueClass,FalseClass] Should this printer object be set to default.
    #   Defaults to false
    #
    # @return [String] The new printers array or nil if the printer was already in the policy
    def add_printer(identifier, **opts)
      id = validate_printer_opts identifier, opts

      return nil if @printers.map { |p| p[:id] }.include? id

      name = JSS::Printer.map_all_ids_to(:name, api: @api)[id]

      printer_data = {
        id: id,
        name: name,
        action: PRINTER_ACTIONS[opts[:action]],
        make_default: opts[:make_default]
      }

      @printers.insert opts[:position], printer_data

      @need_to_update = true
      @printers
    end


    # Remove a specific printer object from the policy.
    #
    # @author Tyler Morgan
    #
    # @param identifier [String,Integer] The name or id of the printer to be removed.
    #
    # @return [Array, nil] The new printers array or nil if no change.
    def remove_printer(identifier)
      removed = @printers.delete_if { |p| p[:id] == identifier || p[:name] == identifier }

      @need_to_update = true
      removed
    end

    
=======
    # Add a dock item to the policy
    def add_dock_item(identifier, action)
      id = JSS::DockItem.valid_id identifier, api: @api

      raise JSS::NoSuchItemError, "No Dock Item matches '#{identifier}'" unless id

      raise JSS::InvalidDataError, "Action must be one of: :#{DOCK_ITEM_ACTIONS.keys.join ', :'}" unless DOCK_ITEM_ACTIONS.include? action

      return nil if @dock_items.map { |d| d[:id] }.include? id

      name = JSS::DockItem.map_all_ids_to(:name, api: @api)[id]

      @dock_items << {id: id, name: name, action: DOCK_ITEM_ACTIONS[action]}
      
      @need_to_update = true
      @dock_items
    end

    # Remove a dock item from the policy
    def remove_dock_item(identifier)
      # TODO: Add validation against JSS::DockItem
      removed = @dock_items.delete_if { |d| d[:id] == identifier || d[:name] == identifier }
      @need_to_update = true if removed
      removed
    end

>>>>>>> b40cfa90
    # @return [Array] the id's of the printers handled by the policy
    def printer_ids
        begin
            @printers.map { |p| p[:id] }
            rescue TypeError
            return []
        end
    end
    
    # @return [Array] the names of the printers handled by the policy
    def printer_names
        begin
            @printers.map { |p| p[:name] }
            rescue TypeError
            return []
        end
    end

    # Interact with management account settings
    #
    # @param action [Key] one of the MGMT_ACCOUNT_ACTIONS keys
    # 
    # @return The current specified management settings.
    #
    # Reference: https://developer.jamf.com/documentation#resources-with-passwords
    #
    def set_management_account(action, **opts)
      # TODO: Add proper error handling
      raise JSS::InvalidDataError, "Action must be one of: :#{MGMT_ACCOUNT_ACTIONS.keys.join ', :'}" unless MGMT_ACCOUNT_ACTIONS.include? action

      management_data = {}

      if action == :change_pw || action == :reset_pw
        raise JSS::MissingDataError, ":password must be provided when changing management account password" if opts[:password].nil?

        management_data = {
          action: MGMT_ACCOUNT_ACTIONS[action],
          managed_password: opts[:password]
        }
      elsif action == :reset_random || action == :generate_pw
        raise JSS::MissingDataError, ":password_length must be provided when setting a random password" if opts[:password_length].nil?
        raise JSS::InvalidDataError, ":password_length must be an Integer" unless opts[:password_length].is_a? Integer

        management_data = {
          action: MGMT_ACCOUNT_ACTIONS[action],
          managed_password_length: opts[:password_length]
        }
      else
        management_data = {
          action: MGMT_ACCOUNT_ACTIONS[action]
        }
      end

      @management_account = management_data

      @need_to_update = true

      @management_account

    end

    # Check if management password matches provided password
    #
    # @param password[String] the password that is SHA256'ed to compare to the one from the API.
    #
    # @return [Boolean] The result of the comparison of the management password and provided text.
    #
    def verify_management_password(password)
      raise JSS::InvalidDataError, "Management password must be a string." unless password.is_a? String

      raise JSS::UnsupportedError, "'#{@management_account[:action].to_s}' does not support management passwords." unless @management_account[:action] == MGMT_ACCOUNT_ACTIONS[:change_pw] || @management_account[:action] == MGMT_ACCOUNT_ACTIONS[:reset_pw]

      return Digest::SHA256.hexdigest(password).to_s == @management_account[:managed_password_sha256].to_s
    end

    ###### Actions

    # Try to execute this policy on this machine.
    #
    # @param show_output[Boolean] should the stdout and stderr of the
    #  'jamf policy' command be sent to stdout in realtime?
    #
    # @return [Boolean, nil] The success of the 'jamf policy' command, or nil
    #   if the policy couldn't be executed (out of scope, policy disabled, etc)
    #
    def run(show_output = false)
      return nil unless enabled?
      output = JSS::Client.run_jamf('policy', "-id #{id}", show_output)
      return nil if output.include? 'No policies were found for the ID'
      $CHILD_STATUS.exitstatus.zero? ? true : false
    end
    alias execute run

    # Flush all policy logs for this policy older than
    # some number of days, weeks, months or years.
    #
    # With no parameters, flushes all logs
    #
    # NOTE: Currently the API doesn't have a way to
    # flush only failed policies.
    #
    # @param older_than[Integer] 0, 1, 2, 3, or 6
    #
    # @param period[Symbol] :days, :weeks, :months, or :years
    #
    # @return [void]
    #
    def flush_logs(older_than: 0, period: :days)
      raise JSS::NoSuchItemError, "Policy doesn't exist in the JSS. Use #create first." unless @in_jss

      unless LOG_FLUSH_INTERVAL_INTEGERS.key?(older_than)
        raise JSS::InvalidDataError, "older_than must be one of these integers: #{LOG_FLUSH_INTERVAL_INTEGERS.keys.join ', '}"
      end

      unless LOG_FLUSH_INTERVAL_PERIODS.key?(period)
        raise JSS::InvalidDataError, "period must be one of these symbols: :#{LOG_FLUSH_INTERVAL_PERIODS.keys.join ', :'}"
      end

      interval = "#{LOG_FLUSH_INTERVAL_INTEGERS[older_than]}+#{LOG_FLUSH_INTERVAL_PERIODS[period]}"

      @api.delete_rsrc "#{LOG_FLUSH_RSRC}/policy/id/#{@id}/interval/#{interval}"
    end

    # Private Instance Methods
    #####################################

    private

    # raise an error if a package being added isn't valid
    #
    # @see #add_package
    #
    # @return [Integer, nil] the valid id for the package
    #
    def validate_package_opts(identifier, opts)
      opts[:position] ||= -1
      opts[:action] ||= :install
      opts[:feu] ||= false
      opts[:fut] ||= false
      opts[:update_autorun] ||= false

      opts[:position] =
        case opts[:position]
        when :start then 0
        when :end then -1
        else JSS::Validate.integer(opts[:position])
        end

      # if the given position is past the end, set it to -1 (the end)
      opts[:position] = -1 if opts[:position] > @packages.size

      id = JSS::Package.valid_id identifier, api: @api

      raise JSS::NoSuchItemError, "No package matches '#{identifier}'" unless id

      raise JSS::InvalidDataError, "action must be one of: :#{PACKAGE_ACTIONS.keys.join ', :'}" unless \
        PACKAGE_ACTIONS.include? opts[:action]

      opts[:feu] = JSS::Validate.boolean opts[:feu]
      opts[:fut] = JSS::Validate.boolean opts[:fut]
      opts[:update_autorun] = JSS::Validate.boolean opts[:update_autorun]
      id
    end

    # raise an error if a script being added isn't valid
    #
    # @see #add_script
    #
    # @return [Integer, nil] the valid id for the package
    #
    def validate_script_opts(identifier, opts)
      opts[:position] ||= -1
      opts[:priority] ||= :after

      raise JSS::InvalidDataError, "priority must be one of: :#{SCRIPT_PRIORITIES.keys.join ', :'}" unless \
        SCRIPT_PRIORITIES.include? opts[:priority]

      opts[:position] =
        case opts[:position]
        when :start then 0
        when :end then -1
        else JSS::Validate.integer(opts[:position])
        end

      # if the given position is past the end, set it to -1 (the end)
      opts[:position] = -1 if opts[:position] > @packages.size

      id = JSS::Script.valid_id identifier, api: @api
      raise JSS::NoSuchItemError, "No script matches '#{identifier}'" unless id
      id
    end

<<<<<<< HEAD
    # Raises an error if the printer being added isn't valid, additionally checks the options and sets defaults where possible.
    #
    # @see #add_printer
    #
    # @return [Integer, nil] the valid id for the package
    #
    def validate_printer_opts(identifier, opts)
      opts[:position] ||= -1

=======
    # raise an error if the directory binding being added isn't valid
    #
    # @see #add_directory_binding
    #
    # @return [Integer, nil] the valid id for the package
    #
    def validate_directory_binding_opts(identifier, opts)
      opts[:position] ||= -1
      
>>>>>>> b40cfa90
      opts[:position] =
        case opts[:position]
        when :start then 0
        when :end then -1
        else JSS::Validate.integer(opts[:position])
        end
<<<<<<< HEAD
      
      # If the given position is past the end, set it to -1 (the end)
      opts[:position] = -1 if opts[:position] > @printers.size

      # Checks if action to be done with the printer object is provided and valid.
      raise JSS::MissingDataError, "action must be provided, must be one of :#{PRINTER_ACTIONS.keys.join(':,')}." if opts[:action].nil?
      raise JSS::InvalidDataError, "action must be one of :#{PRINTER_ACTIONS.keys.join(',:')}." unless PRINTER_ACTIONS.keys.include? opts[:action]


      # Checks if the make_default option is valid, and sets the default if needed.
      raise JSS::InvalidDataError, "make_default must be either true or false." unless opts[:make_default].is_a?(TrueClass) || opts[:make_default].is_a?(FalseClass) || opts[:make_default].nil?

      opts[:make_default] = false if opts[:make_default].nil?

      id = JSS::Printer.valid_id identifier, api: @api
      raise JSS::NoSuchItemError, "No printer matches '#{identifier}'" unless id
      id
=======
    
        # if the given position is past the end, set it to -1 (the end)
        opts[:position] = -1 if opts[:position] > @directory_bindings.size

        id = JSS::DirectoryBinding.valid_id identifier, api: @api
        raise JSS::NoSuchItemError, "No directory binding matches '#{identifier}'" unless id
        id
>>>>>>> b40cfa90
    end

    def rest_xml
      doc = REXML::Document.new APIConnection::XML_HEADER
      obj = doc.add_element RSRC_OBJECT_KEY.to_s

      general = obj.add_element 'general'
      general.add_element('name').text = @name
      general.add_element('enabled').text = @enabled
      general.add_element('frequency').text = @frequency
      general.add_element('target_drive').text = @target_drive
      general.add_element('offline').text = @offline

      add_category_to_xml(doc)

      JSS.hash_to_rexml_array(@trigger_events).each { |t| general << t }

      date_time_limitations = general.add_element 'date_time_limitations'
      exp = @server_side_limitations[:expiration]
      date_time_limitations.add_element('expiration_date_epoch').text = exp.to_jss_epoch if exp
      activation = @server_side_limitations[:activation]
      date_time_limitations.add_element('activation_date_epoch').text = activation.to_jss_epoch if activation

      obj << @scope.scope_xml

      reboot = obj.add_element 'reboot'
      JSS.hash_to_rexml_array(@reboot_options).each { |elem| reboot << elem }

      maint = obj.add_element 'maintenance'
      maint.add_element('recon').text = @recon.to_s
      maint.add_element('reset_name').text = @reset_name.to_s
      maint.add_element('install_all_cached_packages').text = @install_cached_pkgs.to_s
      maint.add_element('permissions').text = @permissions_repair.to_s
      maint.add_element('byhost').text = @fix_byhost.to_s
      maint.add_element('system_cache').text = @flush_system_cache.to_s
      maint.add_element('user_cache').text = @user_cache.to_s
      maint.add_element('verify').text = @verify_startup_disk.to_s

      acct_maint = obj.add_element 'account_maintenance'

      mgmt_acct = acct_maint.add_element 'management_account'
      JSS.hash_to_rexml_array(@management_account).each { |x| mgmt_acct << x }
      
      directory_bindings = acct_maint.add_element 'directory_bindings'
      @directory_bindings.each do |b|
        directory_binding = directory_bindings.add_element 'binding'
        dbdeets = JSS.hash_to_rexml_array b
        dbdeets.each { |d| directory_binding << d }
      end
      
      user_interaction = obj.add_element 'user_interaction'
      user_interaction.add_element('message_start').text = @user_message_start.to_s
      user_interaction.add_element('message_finish').text = @user_message_finish.to_s
      
      files_processes = obj.add_element 'files_processes'
      JSS.hash_to_rexml_array(@files_processes).each { |f| files_processes << f }

      pkg_conf = obj.add_element 'package_configuration'
      pkgs = pkg_conf.add_element 'packages'
      @packages.each do |p|
        pkg = pkgs.add_element 'package'
        pdeets = JSS.hash_to_rexml_array p
        pdeets.each { |d| pkg << d }
      end

      scripts = obj.add_element 'scripts'
      @scripts.each do |s|
        script = scripts.add_element 'script'
        sdeets = JSS.hash_to_rexml_array s
        sdeets.each { |d| script << d }
      end

<<<<<<< HEAD
      printers = obj.add_element 'printers'
      @printers.each do |pr|
        printer = printers.add_element 'printer'
        pdeets = JSS.hash_to_rexml_array pr
        pdeets.each { |d| printer << d }
=======
      dock_items = obj.add_element 'dock_items'
      @dock_items.each do |d|
        dock_item = dock_items.add_element 'dock_item'
        ddeets = JSS.hash_to_rexml_array d
        ddeets.each { |de| dock_item << de }

>>>>>>> b40cfa90
      end

      add_self_service_xml doc
      add_site_to_xml doc

      doc.to_s
    end

  end # class policy

end # module<|MERGE_RESOLUTION|>--- conflicted
+++ resolved
@@ -1374,7 +1374,6 @@
       @dock_items.map { |p| p[:name] }
     end
 
-<<<<<<< HEAD
 
     ###### Printers
 
@@ -1429,8 +1428,6 @@
       removed
     end
 
-    
-=======
     # Add a dock item to the policy
     def add_dock_item(identifier, action)
       id = JSS::DockItem.valid_id identifier, api: @api
@@ -1457,7 +1454,6 @@
       removed
     end
 
->>>>>>> b40cfa90
     # @return [Array] the id's of the printers handled by the policy
     def printer_ids
         begin
@@ -1650,17 +1646,6 @@
       id
     end
 
-<<<<<<< HEAD
-    # Raises an error if the printer being added isn't valid, additionally checks the options and sets defaults where possible.
-    #
-    # @see #add_printer
-    #
-    # @return [Integer, nil] the valid id for the package
-    #
-    def validate_printer_opts(identifier, opts)
-      opts[:position] ||= -1
-
-=======
     # raise an error if the directory binding being added isn't valid
     #
     # @see #add_directory_binding
@@ -1670,14 +1655,36 @@
     def validate_directory_binding_opts(identifier, opts)
       opts[:position] ||= -1
       
->>>>>>> b40cfa90
       opts[:position] =
         case opts[:position]
         when :start then 0
         when :end then -1
         else JSS::Validate.integer(opts[:position])
         end
-<<<<<<< HEAD
+    
+        # if the given position is past the end, set it to -1 (the end)
+        opts[:position] = -1 if opts[:position] > @directory_bindings.size
+
+        id = JSS::DirectoryBinding.valid_id identifier, api: @api
+        raise JSS::NoSuchItemError, "No directory binding matches '#{identifier}'" unless id
+        id
+    end
+    
+    # Raises an error if the printer being added isn't valid, additionally checks the options and sets defaults where possible.
+    #
+    # @see #add_printer
+    #
+    # @return [Integer, nil] the valid id for the package
+    #
+    def validate_printer_opts(identifier, opts)
+      opts[:position] ||= -1
+
+      opts[:position] =
+        case opts[:position]
+        when :start then 0
+        when :end then -1
+        else JSS::Validate.integer(opts[:position])
+        end
       
       # If the given position is past the end, set it to -1 (the end)
       opts[:position] = -1 if opts[:position] > @printers.size
@@ -1695,15 +1702,6 @@
       id = JSS::Printer.valid_id identifier, api: @api
       raise JSS::NoSuchItemError, "No printer matches '#{identifier}'" unless id
       id
-=======
-    
-        # if the given position is past the end, set it to -1 (the end)
-        opts[:position] = -1 if opts[:position] > @directory_bindings.size
-
-        id = JSS::DirectoryBinding.valid_id identifier, api: @api
-        raise JSS::NoSuchItemError, "No directory binding matches '#{identifier}'" unless id
-        id
->>>>>>> b40cfa90
     end
 
     def rest_xml
@@ -1776,20 +1774,18 @@
         sdeets.each { |d| script << d }
       end
 
-<<<<<<< HEAD
       printers = obj.add_element 'printers'
       @printers.each do |pr|
         printer = printers.add_element 'printer'
         pdeets = JSS.hash_to_rexml_array pr
         pdeets.each { |d| printer << d }
-=======
+      end
+      
       dock_items = obj.add_element 'dock_items'
       @dock_items.each do |d|
         dock_item = dock_items.add_element 'dock_item'
         ddeets = JSS.hash_to_rexml_array d
         ddeets.each { |de| dock_item << de }
-
->>>>>>> b40cfa90
       end
 
       add_self_service_xml doc
@@ -1800,4 +1796,5 @@
 
   end # class policy
 
-end # module+end # module
+          