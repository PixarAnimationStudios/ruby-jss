--- conflicted
+++ resolved
@@ -27,10 +27,6 @@
 module JSS
 
   ### The version of the JSS ruby gem
-<<<<<<< HEAD
-  VERSION = '0.10.2'.freeze
-=======
   VERSION = '0.11.0a6'.freeze
->>>>>>> 2cb6d65c
 
 end # module